/*******************************************************************************
 * Copyright (c) 2013 GigaSpaces Technologies Ltd. All rights reserved
 *
 * Licensed under the Apache License, Version 2.0 (the "License");
 * you may not use this file except in compliance with the License.
 * You may obtain a copy of the License at
 *
 *       http://www.apache.org/licenses/LICENSE-2.0
 *
 * Unless required by applicable law or agreed to in writing, software
 * distributed under the License is distributed on an "AS IS" BASIS,
 * WITHOUT WARRANTIES OR CONDITIONS OF ANY KIND, either express or implied.
 * See the License for the specific language governing permissions and
 * limitations under the License.
 *******************************************************************************/

package org.cloudifysource.cosmo.manager.config;

import org.cloudifysource.cosmo.monitor.config.StateCacheFeederConfig;
import org.cloudifysource.cosmo.orchestrator.workflow.config.DefaultRuoteWorkflowConfig;
import org.cloudifysource.cosmo.statecache.config.StateCacheConfig;
import org.springframework.context.annotation.Bean;
import org.springframework.context.annotation.Configuration;
import org.springframework.context.annotation.Import;
import org.springframework.context.annotation.PropertySource;
import org.springframework.context.support.PropertySourcesPlaceholderConfigurer;
import org.springframework.validation.beanvalidation.BeanValidationPostProcessor;

/**
 * Configuration for starting a new manager.
 *
 * @author Dan Kilman
 * @since 0.1
 */
@Configuration
@Import({
        JettyFileServerForPluginsConfig.class,
        DefaultRuoteWorkflowConfig.class,
        RuoteRuntimeConfig.class,
        CeleryWorkerProcessConfig.class,
<<<<<<< HEAD
=======
        VagrantRiemannMonitorProcessConfig.class,
        RiemannProcessConfiguration.class,
>>>>>>> ca3f7843
        StateCacheConfig.class,
        StateCacheFeederConfig.class
})

// adding this prop file here since riemann configuration is not part of the orchestrator
@PropertySource("org/cloudifysource/cosmo/manager/riemann/riemann.properties")
public class MainManagerConfig {

    @Bean
    public static PropertySourcesPlaceholderConfigurer propertySourcesPlaceholderConfigurer() {
        return new PropertySourcesPlaceholderConfigurer();
    }

    @Bean
    public static BeanValidationPostProcessor beanValidationPostProcessor() {
        return new BeanValidationPostProcessor();
    }

}<|MERGE_RESOLUTION|>--- conflicted
+++ resolved
@@ -22,7 +22,6 @@
 import org.springframework.context.annotation.Bean;
 import org.springframework.context.annotation.Configuration;
 import org.springframework.context.annotation.Import;
-import org.springframework.context.annotation.PropertySource;
 import org.springframework.context.support.PropertySourcesPlaceholderConfigurer;
 import org.springframework.validation.beanvalidation.BeanValidationPostProcessor;
 
@@ -38,11 +37,6 @@
         DefaultRuoteWorkflowConfig.class,
         RuoteRuntimeConfig.class,
         CeleryWorkerProcessConfig.class,
-<<<<<<< HEAD
-=======
-        VagrantRiemannMonitorProcessConfig.class,
-        RiemannProcessConfiguration.class,
->>>>>>> ca3f7843
         StateCacheConfig.class,
         StateCacheFeederConfig.class
 })
