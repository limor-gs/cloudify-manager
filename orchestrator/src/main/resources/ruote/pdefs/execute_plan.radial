--- conflicted
+++ resolved
@@ -1,7 +1,6 @@
 define install_application
-    log message: 'preparing plan from dsl'
-<<<<<<< HEAD
-    event event: { "stage" => "Preparing template deployment" }
+    log message: 'preparing plan from dsl'    
+    event event: { "stage" => "Loading blueprint deployment" }
     execute_task target: 'cloudify.management',
         exec: "cosmo.cloudify.plugins.dsl_parser.tasks.parse_dsl",
         to_f: 'plan',
@@ -12,12 +11,9 @@
                 resources_url: $resources_url
             }
         }
+            
     prepare_plan plan: $plan
-=======
-    event event: { "stage" => "Loading blueprint from: ${dsl}" }
-    prepare_plan dsl: $dsl
     event event: { "stage" => "Loaded blueprint" }
->>>>>>> b5d8b828
 
     execute_task target: 'cloudify.management',
         exec: "cosmo.cloudify.plugins.dsl_parser.tasks.prepare_multi_instance_plan",
