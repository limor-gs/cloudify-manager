--- conflicted
+++ resolved
@@ -21,14 +21,10 @@
 import shutil
 import subprocess
 from subprocess import CalledProcessError
-<<<<<<< HEAD
 from cosmo.celery import celery, get_management_ip
-=======
-from cosmo.celery import celery
 from celery.utils.log import get_task_logger
 
 logger = get_task_logger(__name__)
->>>>>>> 4ea9b0f3
 
 CELERY_TASKS_PATH = "/home/vagrant/cosmo"
 
