--- conflicted
+++ resolved
@@ -47,15 +47,13 @@
             hosts_with_plugins << node['id']
           end
         end
-<<<<<<< HEAD
         node['properties']['cloudify_runtime'] = Hash.new
-=======
         node['relationships'].each do |relationship|
           relationship['state'] = 'reachable'
         end
 
->>>>>>> 11568b3c
       end
+      nodes.each {|node| add_relationship_to_state(node, hosts_with_plugins)}
 
       workitem.fields['plan'] = plan
 
