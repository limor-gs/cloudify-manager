##################################################################################
# Cloudify OpenStack built in types and plugins definitions.
##################################################################################

imports:
    - cloudify.types

plugins:
    nova_plugin:
        derived_from: cloudify.plugins.manager_plugin
        properties:
            url: https://github.com/CloudifySource/cloudify-openstack-plugin/archive/develop.zip
    neutron_plugin:
        derived_from: cloudify.plugins.manager_plugin
        properties:
            url: https://github.com/CloudifySource/cloudify-openstack-plugin/archive/develop.zip


types:
    cloudify.openstack.server:
        derived_from: cloudify.types.host
        properties:
            - server
            - management_network_name: ''
            - nova_config: {}
            - neutron_config: {}
        interfaces:
            cloudify.interfaces.lifecycle:
                - start: nova_plugin.server.start
                - stop: nova_plugin.server.stop
                - delete: nova_plugin.server.delete
            cloudify.interfaces.host:
                - get_state: nova_plugin.server.get_state

    cloudify.openstack.subnet:
        derived_from: cloudify.types.subnet
        properties:
            - subnet
            - neutron_config: {}
        interfaces:
             cloudify.interfaces.lifecycle:
                  - create: neutron_plugin.subnet.create
                  # deleted together with network

    cloudfiy.openstack.security_group:
        derived_from: cloudify.types.base
        properties:
            - security_group
            - neutron_config: {}
            - rules: []
            - disable_egress: false
        interfaces:
            cloudify.interfaces.lifecycle:
                - create: neutron_plugin.security_group.create
                - delete: neutron_plugin.security_group.delete

    cloudify.openstack.router:
        derived_from: cloudify.types.router
        properties:
            - router
            - neutron_config: {}
        interfaces:
            cloudify.interfaces.lifecycle:
                - create: neutron_plugin.router.create
                - delete: neutron_plugin.router.delete

    cloudify.openstack.port:
        derived_from: cloudify.types.base
        properties:
            - port
            - neutron_config: {}
        interfaces:
            cloudify.interfaces.lifecycle:
                - create: neutron_plugin.port.create

    cloudify.openstack.network:
        derived_from: cloudify.types.network
        properties:
            - network
            - neutron_config: {}
        interfaces:
            cloudify.interfaces.lifecycle:
                - create: neutron_plugin.network.create
                - delete: neutron_plugin.network.delete

    cloudify.openstack.floatingip:
        derived_from: cloudify.types.base
        properties:
            - floatingip
            - neutron_config: {}
        interfaces:
             cloudify.interfaces.lifecycle:
                  - create: neutron_plugin.floatingip.create
                  - delete: neutron_plugin.floatingip.delete

relationships:
    cloudify.openstack.port_connected_to_security_group:
        derived_from: cloudify.relationships.connected_to
        source_interfaces:
            cloudify.interfaces.relationship_lifecycle:
                - establish: neutron_plugin.port.connect_security_group

    cloudify.openstack.subnet_connected_to_router:
        derived_from: cloudify.relationships.connected_to
        target_interfaces:
            cloudify.interfaces.relationship_lifecycle:
                - establish: neutron_plugin.router.connect_subnet
                - unlink: neutron_plugin.router.disconnect_subnet
<<<<<<< HEAD

    cloudify.openstack.server_connected_to_floating_ip:
        derived_from: cloudify.relationships.connected_to
        source_interfaces:
            cloudify.interfaces.relationship_lifecycle:
                - establish: nova_plugin.server.connect_floatingip
                - unlink: nova_plugin.server.disconnect_floatingip
=======
                
    cloudify.openstack.server_connected_to_port:
        derived_from: cloudify.realtionships.connected_to
        
    cloudify.openstack.floating_ip_connected_to_port:
        derived_from: cloudify.relationships.connected_to
        
    
>>>>>>> 3ffc59cb
<|MERGE_RESOLUTION|>--- conflicted
+++ resolved
@@ -106,7 +106,6 @@
             cloudify.interfaces.relationship_lifecycle:
                 - establish: neutron_plugin.router.connect_subnet
                 - unlink: neutron_plugin.router.disconnect_subnet
-<<<<<<< HEAD
 
     cloudify.openstack.server_connected_to_floating_ip:
         derived_from: cloudify.relationships.connected_to
@@ -114,13 +113,9 @@
             cloudify.interfaces.relationship_lifecycle:
                 - establish: nova_plugin.server.connect_floatingip
                 - unlink: nova_plugin.server.disconnect_floatingip
-=======
-                
+
     cloudify.openstack.server_connected_to_port:
         derived_from: cloudify.realtionships.connected_to
         
     cloudify.openstack.floating_ip_connected_to_port:
-        derived_from: cloudify.relationships.connected_to
-        
-    
->>>>>>> 3ffc59cb
+        derived_from: cloudify.relationships.connected_to