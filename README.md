--- conflicted
+++ resolved
@@ -3,11 +3,6 @@
 Cosmo is the code name for the new release of Cloudify (version 3.0). Cloudify is an open soruce tool for deploying, managing and scaling applications on the cloud.
 This repo contains the source code for the Cloudify Cosmo management server.
 To install Cloudify 3.0 refer the [README file of the Cloudify CLI project](https://github.com/cloudify-cosmo/cloudify-cli/blob/develop/README.md).
-<<<<<<< HEAD
-=======
-
-Fuller documentation for the new Cosmo architecture will be available soon at [The CloudifySource web site](http://www.cloudifysource.org).
->>>>>>> 5c459e04
 
 Fuller documentation for the new Cosmo architecture will be available soon at [The CloudifySource web site](http://www.cloudifysource.org).
 
