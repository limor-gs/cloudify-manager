--- conflicted
+++ resolved
@@ -38,20 +38,11 @@
     description='Cloudify Integration Tests',
     zip_safe=False,
     install_requires=[
-<<<<<<< HEAD
-        'cloudify-dsl-parser==3.2',
-        'cloudify-rest-client==3.2',
-        'cloudify-plugins-common==3.2',
-        'cloudify-diamond-plugin==1.2',
-        'cloudify-script-plugin==1.2',
-        'cloudify-agent==3.3',
-=======
         'cloudify-dsl-parser==3.3a1',
         'cloudify-rest-client==3.3a1',
         'cloudify-plugins-common==3.3a1',
         'cloudify-diamond-plugin==1.3a1',
         'cloudify-script-plugin==1.3a1',
->>>>>>> 18593691
         'pika==0.9.13',
         'elasticsearch==1.0.0',
         'celery==3.1.17'
