--- conflicted
+++ resolved
@@ -343,18 +343,20 @@
             invocation['failing_node']
         )
 
-<<<<<<< HEAD
+    @riemann_cleanup
     def test_threshold_stabilized(self):
         test = TestAutohealPolicies.Threshold(self)
         test.significantly_breach_threshold()
         self.wait_for_executions(self.NUM_OF_INITIAL_WORKFLOWS+1)
         self.wait_for_invocations(self.deployment.id, 1)
 
+    @riemann_cleanup
     def test_threshold_stabilized_doesnt_get_triggered_unnecessarily(self):
         test = TestAutohealPolicies.Threshold(self)
         test.breach_threshold_once()
         self.wait_for_executions(self.NUM_OF_INITIAL_WORKFLOWS)
 
+    @riemann_cleanup
     def test_threshold_stabilized_two_nodes(self):
         test = TestAutohealPolicies.Threshold(
             self,
@@ -363,26 +365,27 @@
         test.breach_threshold_on_one_node_from_two()
         self.wait_for_executions(self.NUM_OF_INITIAL_WORKFLOWS+1)
 
+    @riemann_cleanup
     def test_ewma_timeless(self):
         test = TestAutohealPolicies.EwmaTimeless(self)
         test.swinging_threshold_breach()
         self.wait_for_executions(self.NUM_OF_INITIAL_WORKFLOWS+1)
         self.wait_for_invocations(self.deployment.id, 1)
 
+    @riemann_cleanup
     def test_ewma_timeless_doesnt_get_triggered_unnecessarily(self):
         test = TestAutohealPolicies.EwmaTimeless(self)
         test.breach_threshold_once()
         self.wait_for_executions(self.NUM_OF_INITIAL_WORKFLOWS)
 
+    @riemann_cleanup
     def test_ewma_stable_rise(self):
         test = TestAutohealPolicies.EwmaTimeless(self)
         test.slowly_rise_metric()
         self.wait_for_executions(self.NUM_OF_INITIAL_WORKFLOWS+1)
         self.wait_for_invocations(self.deployment.id, 1)
 
-=======
-    @riemann_cleanup
->>>>>>> 4bd37cc8
+    @riemann_cleanup
     def test_autoheal_policy_doesnt_get_triggered_unnecessarily(self):
         self.launch_deployment(self.SIMPLE_AUTOHEAL_POLICY_YAML)
 
