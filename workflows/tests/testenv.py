--- conflicted
+++ resolved
@@ -40,7 +40,6 @@
 logger.setLevel(logging.INFO)
 
 
-<<<<<<< HEAD
 class ManagerRestProcess(object):
 
     def __init__(self, port, workflow_service_base_uri):
@@ -85,7 +84,7 @@
             manager_rest_location = path.dirname(manager_rest_location)
         # build way into manager_rest
         return path.join(manager_rest_location, 'manager-rest/manager_rest/server.py')
-=======
+
 class RuoteServiceProcess(object):
 
     JRUBY_VERSION = '1.7.3'
@@ -163,7 +162,6 @@
         if self._pid:
             logger.info("Shutting down Ruote service [pid=%s]", self._pid)
             os.system("kill {0}".format(self._pid))
->>>>>>> 0f9b8d05
 
 
 class CeleryWorkerProcess(object):
@@ -395,7 +393,6 @@
                                                               self._riemann_process.pid)
             self._celery_worker_process.start()
 
-<<<<<<< HEAD
             # manager rest
             port = '8100'
             worker_service_base_uri = 'http://TODO'
@@ -403,8 +400,6 @@
                                                             worker_service_base_uri)
             self._manager_rest_process.start()
 
-=======
->>>>>>> 0f9b8d05
         except BaseException as error:
             logger.error("Error in test environment setup: %s", error)
             self._destroy()
@@ -509,13 +504,8 @@
         self._ruote_service.start()
 
     def tearDown(self):
-<<<<<<< HEAD
-        # TestEnvironment.kill_cosmo_process()
-=======
         if self._ruote_service:
             self._ruote_service.close()
-        TestEnvironment.kill_cosmo_process()
->>>>>>> 0f9b8d05
         TestEnvironment.restart_celery_worker()
 
 
