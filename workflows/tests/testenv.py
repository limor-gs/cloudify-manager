########
# Copyright (c) 2013 GigaSpaces Technologies Ltd. All rights reserved
#
# Licensed under the Apache License, Version 2.0 (the "License");
# you may not use this file except in compliance with the License.
# You may obtain a copy of the License at
#
#        http://www.apache.org/licenses/LICENSE-2.0
#
# Unless required by applicable law or agreed to in writing, software
# distributed under the License is distributed on an "AS IS" BASIS,
#    * WITHOUT WARRANTIES OR CONDITIONS OF ANY KIND, either express or implied.
#    * See the License for the specific language governing permissions and
#    * limitations under the License.

__author__ = 'idanmo'

import yaml
import unittest
import shutil
import tempfile
from os import path
import subprocess
import logging
import os
import sys
import cosmo
import time
import threading
import re
import pika
import json
from cosmo_manager_rest_client.cosmo_manager_rest_client \
    import CosmoManagerRestClient

STORAGE_FILE_PATH = '/tmp/manager-rest-tests-storage.json'

root = logging.getLogger()
ch = logging.StreamHandler(sys.stdout)
ch.setLevel(logging.DEBUG)
formatter = logging.Formatter(fmt='%(asctime)s [%(levelname)s] %(message)s',
                              datefmt='%H:%M:%S')
ch.setFormatter(formatter)
root.addHandler(ch)

logger = logging.getLogger(__name__)
logger.setLevel(logging.INFO)

RABBITMQ_POLLING_KEY = 'RABBITMQ_POLLING'

RABBITMQ_POLLING_ENABLED = RABBITMQ_POLLING_KEY not in os.environ\
    or os.environ[RABBITMQ_POLLING_KEY].lower() != 'false'


class ManagerRestProcess(object):

    def __init__(self,
                 port,
                 file_server_dir,
                 file_server_base_uri,
<<<<<<< HEAD
                 workflow_service_base_uri,
                 events_path,
                 storage_file_path):
=======
                 workflow_service_base_uri):
>>>>>>> 74a79ff2
        self.process = None
        self.port = port
        self.file_server_dir = file_server_dir
        self.file_server_base_uri = file_server_base_uri
        self.workflow_service_base_uri = workflow_service_base_uri
<<<<<<< HEAD
        self.events_path = events_path
        self.storage_file_path = storage_file_path
=======
>>>>>>> 74a79ff2
        self.client = CosmoManagerRestClient('localhost')

    def start(self, timeout=10):
        endtime = time.time() + timeout

        configuration = {
            'file_server_root': self.file_server_dir,
            'file_server_base_uri': self.file_server_base_uri,
            'workflow_service_base_uri': self.workflow_service_base_uri
        }

        config_path = tempfile.mktemp()
        with open(config_path, 'w') as f:
            f.write(yaml.dump(configuration))

        env = os.environ.copy()
        env['MANAGER_REST_CONFIG_PATH'] = config_path

        manager_rest_command = [
            'gunicorn',
            '-w', '1',
            '-b', '0.0.0.0:{0}'.format(self.port),
            '--timeout', '300',
            'server:app'
        ]

        logger.info('Starting manager-rest with: {0}'
                    .format(manager_rest_command))

        self.process = subprocess.Popen(manager_rest_command,
                                        env=env,
                                        cwd=self.locate_manager_rest_dir())
        started = False
        attempt = 1
        while not started and time.time() < endtime:
            time.sleep(1)
            logger.info('Testing connection to manager rest service. '
                        '(Attempt: {0}/{1})'.format(attempt, timeout))
            attempt += 1
            self.reset_data()
            started = self.started()
        if not started:
            raise RuntimeError('Failed opening connection to manager rest '
                               'service')

    def started(self):
        try:
            self.client.list_blueprints()
            return True
        except BaseException:
            return False

    def close(self):
        if not self.process is None:
            self.process.terminate()

    def reset_data(self):
        if os.path.isfile(self.storage_file_path):
            os.remove(self.storage_file_path)

    def locate_manager_rest_dir(self):
        # start with current location
        manager_rest_location = path.abspath(__file__)
        # get to cosmo-manager
        for i in range(3):
            manager_rest_location = path.dirname(manager_rest_location)
        # build way into manager_rest
        return path.join(manager_rest_location,
                         'manager-rest/manager_rest')


class RuoteServiceProcess(object):

    JRUBY_VERSION = '1.7.3'

    def __init__(self, port=8101):
        self._pid = None
        self._port = port
        self._use_rvm = self._verify_ruby_environment()
        self._process = None

    def _get_installed_ruby_packages(self):
        pass

    def _verify_ruby_environment(self):
        """ Verifies there's a valid JRuby environment.
        RuntimeError is raised if not, otherwise returns a boolean
        value which indicates whether RVM should be used for changing the
         current ruby environment before starting the service.
        """
        command = ['ruby', '--version']
        try:
            if self.JRUBY_VERSION in subprocess.check_output(command):
                return False
        except subprocess.CalledProcessError:
            pass

        command = ['rvm', 'list']
        jruby_version = "jruby-{0}".format(self.JRUBY_VERSION)
        try:
            if jruby_version in subprocess.check_output(command):
                return True
        except subprocess.CalledProcessError:
            pass

        raise RuntimeError("Invalid ruby environment [required -> JRuby {0}]"
                           .format(self.JRUBY_VERSION))

    def _verify_service_responsiveness(self, timeout=120):
        import urllib2
        service_url = "http://localhost:{0}".format(self._port)
        up = False
        deadline = time.time() + timeout
        res = None
        while time.time() < deadline:
            try:
                res = urllib2.urlopen(service_url)
                up = res.code == 200
                break
            except BaseException:
                pass
            time.sleep(1)
        if not up:
            raise RuntimeError("Ruote service is not responding @ {0} "
                               "(response: {1})".format(service_url, res))

    def _verify_service_started(self, timeout=30):
        deadline = time.time() + timeout
        while time.time() < deadline:
            self._pid = self._get_serice_pid()
            if self._pid is not None:
                break
            time.sleep(1)
        if self._pid is None:
            raise RuntimeError("Failed to start ruote service within a {0} "
                               "seconds timeout".format(timeout))

    def _verify_service_ended(self, timeout=10):
        pid = self._pid
        deadline = time.time() + timeout
        while time.time() < deadline:
            pid = self._get_serice_pid()
            if pid is None:
                break
            time.sleep(1)
        if pid is not None:
            raise RuntimeError("Failed to stop ruote service within a {0} "
                               "seconds timeout".format(timeout))

    def _get_serice_pid(self):
        from subprocess import CalledProcessError
        pattern = "\w*\s*(\d*).*"
        try:
            output = subprocess.check_output(
                "ps aux | grep 'rackup' | grep -v grep", shell=True)
            match = re.match(pattern, output)
            if match:
                return int(match.group(1))
        except CalledProcessError:
            pass
        return None

    def start(self):
        startup_script_path = path.realpath(path.join(path.dirname(__file__),
                                                      '..'))
        script = path.join(startup_script_path, 'run_ruote_service.sh')
        command = [script, str(self._use_rvm).lower(), str(self._port)]
        env = os.environ.copy()
        logger.info("Starting Ruote service")
        self._process = subprocess.Popen(command,
                                         cwd=startup_script_path,
                                         env=env)
        self._verify_service_started(timeout=30)
        self._verify_service_responsiveness()
        logger.info("Ruote service started [pid=%s]", self._pid)

    def close(self):
        if self._process:
            self._process.kill()
        if self._pid:
            logger.info("Shutting down Ruote service [pid=%s]", self._pid)
            os.system("kill {0}".format(self._pid))
            self._verify_service_ended()


class CeleryWorkerProcess(object):
    _process = None

    def __init__(self, tempdir, plugins_tempdir, cosmo_path,
                 riemann_config_path, riemann_template_path, riemann_pid,
                 manager_rest_port):
        self._celery_pid_file = path.join(tempdir, "celery.pid")
        self._cosmo_path = cosmo_path
        self._app_path = path.join(tempdir, "cosmo")
        self._tempdir = tempdir
        self._plugins_tempdir = plugins_tempdir
        self._cosmo_plugins = path.join(self._app_path, "cloudify/plugins")
        self._riemann_config_path = riemann_config_path
        self._riemann_template_path = riemann_template_path
        self._riemann_pid = riemann_pid
        self._manager_rest_port = manager_rest_port

    def _copy_cosmo_plugins(self):
        import riemann_config_loader
        import plugin_installer
        self._copy_plugin(riemann_config_loader)
        self._copy_plugin(plugin_installer)

    def _copy_plugin(self, plugin):
        installed_plugin_path = path.dirname(plugin.__file__)
        self._create_python_module_path(self._cosmo_plugins)
        target = path.join(self._cosmo_plugins, plugin.__name__)
        shutil.copytree(installed_plugin_path, target)
        self._remove_test_dir_if_exists(target)

    def _remove_test_dir_if_exists(self, plugin_path):
        tests_dir = path.join(plugin_path, 'tests')
        if path.isdir(tests_dir):
            shutil.rmtree(tests_dir)

    def _create_python_module_path(self, module_path):
        if not path.exists(module_path):
            os.makedirs(module_path)
        while not path.exists(path.join(module_path, "__init__.py")):
            with open(path.join(module_path, "__init__.py"), "w") as f:
                f.write("")
            module_path = path.realpath(path.join(module_path, ".."))

    def start(self):
        logger.info("Copying %s to %s", self._cosmo_path, self._app_path)
        shutil.copytree(self._cosmo_path, self._app_path)
        self._copy_cosmo_plugins()
        celery_log_file = path.join(self._tempdir, "celery.log")
        celery_command = [
            "celery",
            "worker",
            "--events",
            "--loglevel=debug",
            "--app=cosmo",
            "--hostname=celery.cloudify.management",
            "--purge",
            "--logfile={0}".format(celery_log_file),
            "--pidfile={0}".format(self._celery_pid_file),
            "--queues=cloudify.management",
            "--concurrency=1"
        ]

        os.chdir(self._tempdir)

        environment = os.environ.copy()
        environment['TEMP_DIR'] = self._plugins_tempdir
        environment['RIEMANN_PID'] = str(self._riemann_pid)
        environment['RIEMANN_CONFIG'] = self._riemann_config_path
        environment['RIEMANN_CONFIG_TEMPLATE'] = self._riemann_template_path
        environment['MANAGER_REST_PORT'] = self._manager_rest_port
        environment['CLOUDIFY_APP_DIR'] = self._app_path
        environment['MANAGEMENT_IP'] = 'localhost'
        environment['AGENT_IP'] = 'localhost'

        logger.info("Starting celery worker...")
        self._process = subprocess.Popen(celery_command, env=environment)

        timeout = 30
        deadline = time.time() + timeout
        while not path.exists(self._celery_pid_file) and \
                (time.time() < deadline):
            time.sleep(1)

        if not path.exists(self._celery_pid_file):
            if path.exists(celery_log_file):
                with open(celery_log_file, "r") as f:
                    celery_log = f.read()
                    logger.info("{0} content:\n{1}".format(celery_log_file,
                                                           celery_log))
            raise RuntimeError("Failed to start celery worker: {0} - process "
                               "did not start after {1} seconds"
                               .format(self._process.returncode, timeout))

        logger.info("Celery worker started [pid=%s]", self._process.pid)

    def close(self):
        if self._process:
            logger.info("Shutting down celery worker [pid=%s]",
                        self._process.pid)
            self._process.kill()

    def restart(self):
        """
        Restarts the single celery worker process.
        Does not change the pid of celery itself
        """
        from cosmo.celery import celery as c
        c.control.broadcast('pool_shrink', arguments={'N': 0})
        c.control.broadcast('pool_grow', arguments={'N': 1})


class RiemannProcess(object):
    """
    Manages a riemann server process lifecycle.
    """
    pid = None
    _config_path = None
    _process = None
    _detector = None
    _event = None
    _riemann_logs = list()

    def __init__(self, config_path):
        self._config_path = config_path

    def _start_detector(self, process):
        pid_pattern = ".*PID\s(\d*)"
        started_pattern = ".*Hyperspace core online"
        while True:
            line = process.stdout.readline().rstrip()
            if line != '':
                self._riemann_logs.append(line)
                if not self.pid:
                    match = re.match(pid_pattern, line)
                    if match:
                        self.pid = int(match.group(1))
                else:
                    match = re.match(started_pattern, line)
                    if match:
                        self._event.set()
                        break

    def start(self):
        logger.info("Starting riemann server...")
        self.pid = self._find_existing_riemann_process()
        if self.pid:
            logger.info("Riemann server is already running [pid={0}]"
                        .format(self.pid))
            return
        command = [
            'riemann',
            self._config_path
        ]
        self._process = subprocess.Popen(command,
                                         stdout=subprocess.PIPE,
                                         stderr=subprocess.STDOUT)
        self._event = threading.Event()
        self._detector = threading.Thread(target=self._start_detector,
                                          kwargs={'process': self._process})
        self._detector.daemon = True
        self._detector.start()
        timeout = 30
        if not self._event.wait(timeout):
            raise RuntimeError("Unable to start riemann process:\n{0} "
                               "(timed out after {1} seconds)"
                               .format('\n'.join(self._riemann_logs), timeout))
        logger.info("Riemann server started [pid={0}]".format(self.pid))

    def close(self):
        if self.pid:
            logger.info("Shutting down riemann server [pid={0}]"
                        .format(self.pid))
            os.system("kill {0}".format(self.pid))

    def _find_existing_riemann_process(self):
        from subprocess import CalledProcessError
        pattern = "\w*\s*(\d*).*"
        try:
            output = subprocess.check_output(
                "ps aux | grep 'riemann.jar' | grep -v grep", shell=True)
            match = re.match(pattern, output)
            if match:
                return int(match.group(1))
        except CalledProcessError:
            pass
        return None


class TestEnvironmentScope(object):
    CLASS = "CLASS"
    MODULE = "MODULE"
    PACKAGE = "PACKAGE"

    @staticmethod
    def validate(scope):
        if scope not in [
            TestEnvironmentScope.CLASS,
            TestEnvironmentScope.MODULE,
            TestEnvironmentScope.PACKAGE
        ]:
            raise AttributeError("Unknown test environment scope: " +
                                 str(scope))


def start_events_and_logs_polling():
    """
    Fetches events and logs from RabbitMQ.
    """
    if not RABBITMQ_POLLING_ENABLED:
        return

    pika_logger = logging.getLogger('pika')
    pika_logger.setLevel(logging.INFO)

    connection = pika.BlockingConnection(
        pika.ConnectionParameters(host='localhost'))
    channel = connection.channel()
    queues = ['cloudify-events', 'cloudify-logs']
    for q in queues:
        channel.queue_declare(queue=q, auto_delete=True, durable=True,
                              exclusive=False)

    def callback(ch, method, properties, body):
        try:
            output = json.loads(body)
            output = json.dumps(output, indent=4)
            logger.info("\n{0}".format(output))
        except Exception:
            logger.info("event/log format error - output: {0}".format(body))

    def fetch_events():
        channel.basic_consume(callback, queue=queues[0], no_ack=True)
        channel.basic_consume(callback, queue=queues[1], no_ack=True)
        channel.start_consuming()

    logger.info("Starting RabbitMQ events/logs polling - queues={0}".format(
        queues))

    events_thread = threading.Thread(target=fetch_events)
    events_thread.daemon = True
    events_thread.start()


class TestEnvironment(object):
    """
    Creates the cosmo test environment:
        - Riemann server.
        - Celery worker.
        - Ruote service.
        - Prepares celery app dir with plugins from cosmo module and official
          riemann configurer and plugin installer.
    """
    _instance = None
    _celery_worker_process = None
    _riemann_process = None
    _manager_rest_process = None
    _tempdir = None
    _plugins_tempdir = None
    _scope = None
    _ruote_service = None
    _file_server_process = None

    def __init__(self, scope):
        try:
            TestEnvironmentScope.validate(scope)

            logger.info("Setting up test environment... [scope={0}]"
                        .format(scope))
            self._scope = scope

            # temp directory
            self._tempdir = tempfile.mkdtemp(suffix="test", prefix="cloudify")
            self._plugins_tempdir = path.join(self._tempdir, "cosmo-work")
            logger.info("Test environment will be stored in: %s",
                        self._tempdir)
            if not path.exists(self._plugins_tempdir):
                os.makedirs(self._plugins_tempdir)

            # events/logs polling
            start_events_and_logs_polling()

            # riemann
            riemann_config_path = path.join(self._tempdir, "riemann.config")
            riemann_template_path = path.join(self._tempdir,
                                              "riemann.config.template")
            self._generate_riemann_config(riemann_config_path,
                                          riemann_template_path)
            self._riemann_process = RiemannProcess(riemann_config_path)
            self._riemann_process.start()

            manager_rest_port = '8100'

            # celery
            cosmo_path = path.dirname(path.realpath(cosmo.__file__))
            self._celery_worker_process = CeleryWorkerProcess(
                self._tempdir, self._plugins_tempdir, cosmo_path,
                riemann_config_path, riemann_template_path,
                self._riemann_process.pid,
                manager_rest_port)
            self._celery_worker_process.start()

<<<<<<< HEAD
            # set events path (wf_service -> write, manager_rest -> read)
            self.events_path = path.join(self._tempdir, 'events')

            self.storage_file_path = STORAGE_FILE_PATH

=======
>>>>>>> 74a79ff2
            # workaround to update path
            manager_rest_path = \
                path.dirname(path.dirname(path.dirname(__file__)))
            manager_rest_path = path.join(manager_rest_path, 'manager-rest')
            sys.path.append(manager_rest_path)

            # file server
            fileserver_dir = path.join(self._tempdir, 'fileserver')
            os.mkdir(fileserver_dir)
            from manager_rest.file_server import FileServer
            from manager_rest.file_server import PORT as FS_PORT
            from manager_rest.util import copy_resources
            self._file_server_process = FileServer(fileserver_dir)
            self._file_server_process.start()

            # copy resources (base yaml/radials etc)
            orchestrator_location = path.abspath(__file__)
            for i in range(3):
                orchestrator_location = path.dirname(orchestrator_location)
            orchestrator_location = path.join(orchestrator_location,
                                              'orchestrator')
            copy_resources(fileserver_dir, orchestrator_location)

            # manager rest
            file_server_base_uri = 'http://localhost:{0}'.format(FS_PORT)
            worker_service_base_uri = 'http://localhost:8101'
            self._manager_rest_process = ManagerRestProcess(
                manager_rest_port,
                fileserver_dir,
                file_server_base_uri,
<<<<<<< HEAD
                worker_service_base_uri,
                self.events_path,
                self.storage_file_path)
=======
                worker_service_base_uri)
>>>>>>> 74a79ff2
            self._manager_rest_process.start()

            # ruote service
            self._ruote_service = RuoteServiceProcess()

            self._ruote_service.start()

        except BaseException as error:
            logger.error("Error in test environment setup: %s", error)
            self._destroy()
            raise error

    def _destroy(self):
        logger.info("Destroying test environment... [scope={0}]"
                    .format(self._scope))
        if self._riemann_process:
            self._riemann_process.close()
        if self._celery_worker_process:
            self._celery_worker_process.close()
        if self._manager_rest_process:
            self._manager_rest_process.close()
        if self._ruote_service:
            self._ruote_service.close()
        if self._file_server_process:
            self._file_server_process.stop()
        if self._tempdir:
            logger.info("Deleting test environment from: %s", self._tempdir)
            shutil.rmtree(self._tempdir, ignore_errors=True)

    @staticmethod
    def create(scope=TestEnvironmentScope.PACKAGE):
        """
        Creates the test environment if not already created.
        :param scope: The scope the test environment is created at.
        """
        if not TestEnvironment._instance:
            TestEnvironment._instance = TestEnvironment(scope)
        return TestEnvironment._instance

    @staticmethod
    def destroy(scope=TestEnvironmentScope.PACKAGE):
        """
        Destroys the test environment if the provided scope matches the scope
        the environment was created with.
        :param scope: The scope this method is invoked from.
        """
        if TestEnvironment._instance and \
           (TestEnvironment._instance._scope == scope):
            TestEnvironment._instance._destroy()

    @staticmethod
    def clean_plugins_tempdir():
        """
        Removes and creates a new plugins temporary directory.
        """
        if TestEnvironment._instance:
            plugins_tempdir = TestEnvironment._instance._plugins_tempdir
            if path.exists(plugins_tempdir):
                shutil.rmtree(plugins_tempdir)
                os.makedirs(plugins_tempdir)

    @staticmethod
    def restart_celery_worker():
        if TestEnvironment._instance and \
           (TestEnvironment._instance._celery_worker_process):
            TestEnvironment._instance._celery_worker_process.restart()

    @staticmethod
    def reset_rest_manager_data():
        if TestEnvironment._instance and TestEnvironment._instance\
            ._manager_rest_process:
            TestEnvironment._instance._manager_rest_process.reset_data()

    @classmethod
    def _generate_riemann_config(cls, riemann_config_path,
                                 riemann_template_path):
        source_path = get_resource('riemann/riemann.config')
        shutil.copy(source_path, riemann_config_path)
        source_path = get_resource('riemann/riemann.config.template')
        shutil.copy(source_path, riemann_template_path)


class TestCase(unittest.TestCase):
    """
    A test case for cosmo workflow tests.
    """

    @classmethod
    def setUpClass(cls):
        TestEnvironment.create(TestEnvironmentScope.CLASS)

    @classmethod
    def tearDownClass(cls):
        TestEnvironment.destroy(TestEnvironmentScope.CLASS)

    def setUp(self):
        TestEnvironment.clean_plugins_tempdir()

    def tearDown(self):
        TestEnvironment.restart_celery_worker()
        TestEnvironment.reset_rest_manager_data()


def get_resource(resource):
    """
    Gets the path for the provided resource.
    :param resource: resource name relative to /resources.
    """
    import resources
    resources_path = path.dirname(resources.__file__)
    resource_path = path.join(resources_path, resource)
    if not path.exists(resource_path):
        raise RuntimeError("Resource '{0}' not found in: {1}"
                           .format(resource, resource_path))
    return resource_path


def deploy_application(dsl_path, timeout=240):
    """
    A blocking method which deploys an application from the provided dsl path.
    """
    client = CosmoManagerRestClient('localhost')
    blueprint_id = client.publish_blueprint(dsl_path).id
    deployment = client.create_deployment(blueprint_id)
    client.execute_deployment(deployment.id, 'install', timeout=timeout)
    return deployment


def undeploy_application(deployment_id, timeout=240):
    """
    A blocking method which undeploys an application from the provided dsl
    path.
    """
    client = CosmoManagerRestClient('localhost')
    client.execute_deployment(deployment_id, 'uninstall', timeout=timeout)


def validate_dsl(blueprint_id, timeout=240):
    """
    A blocking method which validates a dsl from the provided dsl path.
    """
    client = CosmoManagerRestClient('localhost')
    response = client.validate_blueprint(blueprint_id)
    if response.status != 'valid':
        raise RuntimeError('Blueprint {0} is not valid (status: {1})'
                           .format(blueprint_id, response.status))


def get_deployment_events(deployment_id, first_event=0, events_count=500):
    client = CosmoManagerRestClient('localhost')
    return client.get_deployment_events(deployment_id, from_param=first_event,
                                        count_param=events_count)


def get_deployment_workflows(deployment_id):
    client = CosmoManagerRestClient('localhost')
    return client.list_workflows(deployment_id)


def get_nodes():
    client = CosmoManagerRestClient('localhost')
    nodes = client.list_nodes()['nodes']
    return nodes


def get_deployment_nodes(deployment_id, get_reachable_state=False):
    client = CosmoManagerRestClient('localhost')
    deployment_nodes = client.list_deployment_nodes(
        deployment_id, get_reachable_state)
    return deployment_nodes


def get_node_state(node_id, get_reachable_state=False, get_runtime_state=True):
    client = CosmoManagerRestClient('localhost')
    state = client.get_node_state(node_id,
                                  get_reachable_state=get_reachable_state,
                                  get_runtime_state=get_runtime_state)
    return state['runtimeInfo']


def is_node_reachable(node_id):
    client = CosmoManagerRestClient('localhost')
    state = client.get_node_state(node_id, get_reachable_state=True,
                                  get_runtime_state=False)
    return state['reachable'] is True


class TimeoutException(Exception):
    def __init__(self, *args):
        Exception.__init__(self, args)<|MERGE_RESOLUTION|>--- conflicted
+++ resolved
@@ -58,23 +58,14 @@
                  port,
                  file_server_dir,
                  file_server_base_uri,
-<<<<<<< HEAD
                  workflow_service_base_uri,
-                 events_path,
                  storage_file_path):
-=======
-                 workflow_service_base_uri):
->>>>>>> 74a79ff2
         self.process = None
         self.port = port
         self.file_server_dir = file_server_dir
         self.file_server_base_uri = file_server_base_uri
         self.workflow_service_base_uri = workflow_service_base_uri
-<<<<<<< HEAD
-        self.events_path = events_path
         self.storage_file_path = storage_file_path
-=======
->>>>>>> 74a79ff2
         self.client = CosmoManagerRestClient('localhost')
 
     def start(self, timeout=10):
@@ -560,15 +551,8 @@
                 self._riemann_process.pid,
                 manager_rest_port)
             self._celery_worker_process.start()
-
-<<<<<<< HEAD
-            # set events path (wf_service -> write, manager_rest -> read)
-            self.events_path = path.join(self._tempdir, 'events')
-
             self.storage_file_path = STORAGE_FILE_PATH
 
-=======
->>>>>>> 74a79ff2
             # workaround to update path
             manager_rest_path = \
                 path.dirname(path.dirname(path.dirname(__file__)))
@@ -599,13 +583,8 @@
                 manager_rest_port,
                 fileserver_dir,
                 file_server_base_uri,
-<<<<<<< HEAD
                 worker_service_base_uri,
-                self.events_path,
                 self.storage_file_path)
-=======
-                worker_service_base_uri)
->>>>>>> 74a79ff2
             self._manager_rest_process.start()
 
             # ruote service
