--- conflicted
+++ resolved
@@ -559,7 +559,6 @@
 
     end = time.time() + timeout
 
-<<<<<<< HEAD
     from cosmo.appdeployer.tasks import submit_and_execute_workflow, get_execution_status
     result = submit_and_execute_workflow.delay(dsl_path)
     execution_response = result.get(timeout=60, propagate=True)
@@ -571,57 +570,19 @@
         r = get_execution_status.delay(execution_response['id']).get(timeout=60, propagate=True)
     if r['status'] != 'terminated':
         raise RuntimeError('Application deployment failed. (status response: {0})'.format(r))
-=======
-    from cosmo.appdeployer.tasks import run_manager
-    from cosmo.appdeployer.tasks import get_manager_return_value
-    from cosmo.appdeployer.tasks import kill
-    result = run_manager.delay(dsl_path)
-    result.get(timeout=60, propagate=True)
-    r = None
-    try:
-        while r is None:
-            if end < time.time():
-                raise TimeoutException('Timeout deploying {0}'.format(dsl_path))
-            time.sleep(1)
-            r = get_manager_return_value.delay().get(timeout=60, propagate=True)
-    except Exception, e:
-        kill.delay().get()
-        raise e
->>>>>>> 83ea23d0
 
 
 def validate_dsl(dsl_path, timeout=240):
     """
     A blocking method which validates a dsl from the provided dsl path.
     """
-<<<<<<< HEAD
     from cosmo.appdeployer.tasks import submit_and_validate_blueprint
     result = submit_and_validate_blueprint.delay(dsl_path)
     response = result.get(timeout=60, propagate=True)
     if response['status'] != 'valid':
         raise RuntimeError('Blueprint {0} is not valid'.format(dsl_path))
-=======
-
-    end = time.time() + timeout
-
-    from cosmo.appdeployer.tasks import run_manager
-    from cosmo.appdeployer.tasks import get_manager_return_value
-    from cosmo.appdeployer.tasks import kill
-    result = run_manager.delay(dsl_path, validate=True)
-    result.get(timeout=60, propagate=True)
-    r = None
-    try:
-        while r is None:
-            if end < time.time():
-                raise TimeoutException('Timeout validating {0}'.format(dsl_path))
-            time.sleep(1)
-            r = get_manager_return_value.delay().get(timeout=60, propagate=True)
-    except Exception, e:
-        kill.delay().get()
-        raise e
 
 
 class TimeoutException(Exception):
     def __init__(self, *args):
-        Exception.__init__(self, args)
->>>>>>> 83ea23d0
+        Exception.__init__(self, args)