--- conflicted
+++ resolved
@@ -20,15 +20,9 @@
     <artifactId>message-broker</artifactId>
     <packaging>jar</packaging>
     <version>0.1-SNAPSHOT</version>
-<<<<<<< HEAD
     <properties>
-        <jetty.version>8.1.5.v20120716</jetty.version>
-        <testng.version>6.8</testng.version>
-        <cosmo.logger.version>0.1-SNAPSHOT</cosmo.logger.version>
         <org.springframework.version>3.2.2.RELEASE</org.springframework.version>
     </properties>
-=======
->>>>>>> 38898412
     <dependencies>
         <dependency>
             <groupId>com.google.guava</groupId>
