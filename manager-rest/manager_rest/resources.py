#########
# Copyright (c) 2013 GigaSpaces Technologies Ltd. All rights reserved
#
# Licensed under the Apache License, Version 2.0 (the "License");
# you may not use this file except in compliance with the License.
# You may obtain a copy of the License at
#
#       http://www.apache.org/licenses/LICENSE-2.0
#
# Unless required by applicable law or agreed to in writing, software
# distributed under the License is distributed on an "AS IS" BASIS,
#  * WITHOUT WARRANTIES OR CONDITIONS OF ANY KIND, either express or implied.
#  * See the License for the specific language governing permissions and
#  * limitations under the License.
#

__author__ = 'dan'


import os
from os import path
import tarfile
import zipfile
import urllib
import tempfile
import shutil
import uuid
from functools import wraps

import elasticsearch

from flask import request
from flask.ext.restful import Resource, abort, marshal_with, marshal, reqparse
from flask_restful_swagger import swagger

from manager_rest import config
from manager_rest import models
from manager_rest import responses
from manager_rest import requests_schema
from manager_rest import chunked
from manager_rest import manager_exceptions

from manager_rest.storage_manager import get_storage_manager
from manager_rest.workflow_client import WorkflowServiceError
from manager_rest.blueprints_manager import (DslParseException,
                                             get_blueprints_manager)
from manager_rest.riemann_client import get_riemann_client


CONVENTION_APPLICATION_BLUEPRINT_FILE = 'blueprint.yaml'


def exceptions_handled(func):
    @wraps(func)
    def wrapper(*args, **kwargs):
        try:
            return func(*args, **kwargs)
        except manager_exceptions.ConflictError, e:
            abort_conflict(e)
        except manager_exceptions.NotFoundError, e:
            abort_not_found(e)
        except WorkflowServiceError, e:
            abort_workflow_service_operation(e)
    return wrapper


def abort_workflow_service_operation(workflow_service_error):
    abort(500,
          message='500: Workflow service failed with status code {0},'
                  ' full response {1}'
                  .format(workflow_service_error.status_code,
                          workflow_service_error.json))


def abort_conflict(conflict_error):
    abort(409,
          message='409: Conflict occurred - {0}'.format(str(conflict_error)))


def abort_not_found(not_exists_error):
    abort(404,
          message='404: {0}'.format(str(not_exists_error)))


def verify_json_content_type():
    if request.content_type != 'application/json':
        abort(415, message='415: Content type must be application/json')


def verify_and_convert_bool(attribute_name, str_bool):
    if str_bool.lower() == 'true':
        return True
    if str_bool.lower() == 'false':
        return False
    abort(400,
          message='400: {0} must be <true/false>, got {1}'
                  .format(attribute_name, str_bool))


def setup_resources(api):
    api = swagger.docs(api,
                       apiVersion='0.1',
                       basePath='http://localhost:8100')

    api.add_resource(Blueprints,
                     '/blueprints')
    api.add_resource(BlueprintsId,
                     '/blueprints/<string:blueprint_id>')
    api.add_resource(BlueprintsIdValidate,
                     '/blueprints/<string:blueprint_id>/validate')
    api.add_resource(ExecutionsId,
                     '/executions/<string:execution_id>')
    api.add_resource(Deployments,
                     '/deployments')
    api.add_resource(DeploymentsId,
                     '/deployments/<string:deployment_id>')
    api.add_resource(DeploymentsIdExecutions,
                     '/deployments/<string:deployment_id>/executions')
    api.add_resource(DeploymentsIdWorkflows,
                     '/deployments/<string:deployment_id>/workflows')
    api.add_resource(DeploymentsIdNodes,
                     '/deployments/<string:deployment_id>/nodes')
    api.add_resource(NodesId,
                     '/nodes/<string:node_id>')
    api.add_resource(Events, '/events')
    api.add_resource(Search, '/search')


class BlueprintsUpload(object):
    def do_request(self, blueprint_id=None):
        file_server_root = config.instance().file_server_root
        archive_target_path = tempfile.mktemp(dir=file_server_root)
        try:
            self._save_file_locally(archive_target_path)
            application_dir = self._extract_file_to_file_server(
                file_server_root, archive_target_path)
        finally:
            if os.path.exists(archive_target_path):
                os.remove(archive_target_path)
        self._process_plugins(file_server_root, application_dir)

        return self._prepare_and_submit_blueprint(file_server_root,
                                                  application_dir,
                                                  blueprint_id), 201

    def _process_plugins(self, file_server_root, application_dir):
        blueprint_directory = path.join(file_server_root, application_dir)
        plugins_directory = path.join(blueprint_directory, 'plugins')
        if not path.isdir(plugins_directory):
            return
        plugins = [path.join(plugins_directory, directory)
                   for directory in os.listdir(plugins_directory)
                   if path.isdir(path.join(plugins_directory, directory))]

        for plugin_dir in plugins:
            final_zip_name = '{0}.zip'.format(path.basename(plugin_dir))
            target_zip_path = path.join(file_server_root, final_zip_name)
            self._zip_dir(plugin_dir, target_zip_path)

    def _zip_dir(self, dir_to_zip, target_zip_path):
        zipf = zipfile.ZipFile(target_zip_path, 'w', zipfile.ZIP_DEFLATED)
        try:
            plugin_dir_base_name = path.basename(dir_to_zip)
            rootlen = len(dir_to_zip) - len(plugin_dir_base_name)
            for base, dirs, files in os.walk(dir_to_zip):
                for entry in files:
                    fn = os.path.join(base, entry)
                    zipf.write(fn, fn[rootlen:])
        finally:
            zipf.close()

    def _save_file_locally(self, archive_file_name):
        # save uploaded file
        if 'Transfer-Encoding' in request.headers:
            with open(archive_file_name, 'w') as f:
                for buffered_chunked in chunked.decode(request.input_stream):
                    f.write(buffered_chunked)
        else:
            if not request.data:
                abort(400,
                      message='Missing application archive in request body')
            uploaded_file_data = request.data
            with open(archive_file_name, 'w') as f:
                f.write(uploaded_file_data)

    def _extract_file_to_file_server(self, file_server_root,
                                     archive_target_path):
        # extract application to file server
        tar = tarfile.open(archive_target_path)
        tempdir = tempfile.mkdtemp('-blueprint-submit')
        try:
            tar.extractall(tempdir)
            archive_file_list = os.listdir(tempdir)
            if len(archive_file_list) != 1 or not path.isdir(
                    path.join(tempdir, archive_file_list[0])):
                abort(400,
                      message='400: archive must contain exactly 1 directory')
            application_dir_base_name = archive_file_list[0]
            #generating temporary unique name for app dir, to allow multiple
            #uploads of apps with the same name (as it appears in the file
            # system, not the app name field inside the blueprint.
            # the latter is guaranteed to be unique).
            generated_app_dir_name = '{0}-{1}'.format(
                application_dir_base_name, uuid.uuid4())
            temp_application_dir = path.join(tempdir,
                                             application_dir_base_name)
            temp_application_target_dir = path.join(tempdir,
                                                    generated_app_dir_name)
            shutil.move(temp_application_dir, temp_application_target_dir)
            shutil.move(temp_application_target_dir, file_server_root)
            return generated_app_dir_name
        finally:
            shutil.rmtree(tempdir)

    def _prepare_and_submit_blueprint(self, file_server_root,
                                      application_dir,
                                      blueprint_id=None):
        application_file = self._extract_application_file(file_server_root,
                                                          application_dir)

        file_server_base_url = config.instance().file_server_base_uri
        dsl_path = '{0}/{1}'.format(file_server_base_url, application_file)
        alias_mapping = '{0}/{1}'.format(file_server_base_url,
                                         'cloudify/alias-mappings.yaml')
        resources_base = file_server_base_url + '/'

        # add to blueprints manager (will also dsl_parse it)
        try:
            blueprint = get_blueprints_manager().publish_blueprint(
                dsl_path, alias_mapping, resources_base, blueprint_id)

            #moving the app directory in the file server to be under a
            # directory named after the blueprint's app name field
            shutil.move(os.path.join(file_server_root, application_dir),
                        os.path.join(file_server_root, blueprint.id))
            return blueprint
        except DslParseException, ex:
            abort(400, message='400: Invalid blueprint - {0}'.format(ex.args))

    def _extract_application_file(self, file_server_root, application_dir):
        if 'application_file_name' in request.args:
            application_file = urllib.unquote(
                request.args['application_file_name']).decode('utf-8')
            application_file = '{0}/{1}'.format(application_dir,
                                                application_file)
            return application_file
        else:
            full_application_dir = path.join(file_server_root, application_dir)
            full_application_file = path.join(
                full_application_dir, CONVENTION_APPLICATION_BLUEPRINT_FILE)
            if path.isfile(full_application_file):
                application_file = path.join(
                    application_dir, CONVENTION_APPLICATION_BLUEPRINT_FILE)
                return application_file
        abort(400, message='Missing application_file_name query parameter or '
                           'application directory is missing blueprint.yaml')


class Blueprints(Resource):

    @swagger.operation(
        responseClass='List[{0}]'.format(responses.BlueprintState.__name__),
        nickname="list",
        notes="Returns a list a submitted blueprints."
    )
    def get(self):
        """
        Returns a list of submitted blueprints.
        """
        return [marshal(blueprint,
                        responses.BlueprintState.resource_fields) for
                blueprint in get_blueprints_manager().blueprints_list()]

    @swagger.operation(
        responseClass=responses.BlueprintState,
        nickname="upload",
        notes="Submitted blueprint should be a tar "
              "gzipped directory containing the blueprint.",
        parameters=[{'name': 'application_file_name',
                     'description': 'File name of yaml '
                                    'containing the "main" blueprint.',
                     'required': False,
                     'allowMultiple': False,
                     'dataType': 'string',
                     'paramType': 'query',
                     'defaultValue': 'blueprint.yaml'},
                    {
                        'name': 'body',
                        'description': 'Binary form of the tar '
                                       'gzipped blueprint directory',
                        'required': True,
                        'allowMultiple': False,
                        'dataType': 'binary',
                        'paramType': 'body',
                    }],
        consumes=[
            "application/octet-stream"
        ]

    )
    @marshal_with(responses.BlueprintState.resource_fields)
    @exceptions_handled
    def post(self):
        """
        Submit a new blueprint.
        """
        return BlueprintsUpload().do_request()


class BlueprintsId(Resource):

    @swagger.operation(
        responseClass=responses.BlueprintState,
        nickname="getById",
        notes="Returns a blueprint by its id."
    )
    @marshal_with(responses.BlueprintState.resource_fields)
    @exceptions_handled
    def get(self, blueprint_id):
        """
        Returns a blueprint by its id.
        """
        blueprint = get_blueprints_manager().get_blueprint(blueprint_id)
        return responses.BlueprintState(**blueprint.to_dict())

    @swagger.operation(
        responseClass=responses.BlueprintState,
        nickname="upload",
        notes="Submitted blueprint should be a tar "
              "gzipped directory containing the blueprint.",
        parameters=[{'name': 'application_file_name',
                     'description': 'File name of yaml '
                                    'containing the "main" blueprint.',
                     'required': False,
                     'allowMultiple': False,
                     'dataType': 'string',
                     'paramType': 'query',
                     'defaultValue': 'blueprint.yaml'},
                    {
                        'name': 'body',
                        'description': 'Binary form of the tar '
                                       'gzipped blueprint directory',
                        'required': True,
                        'allowMultiple': False,
                        'dataType': 'binary',
                        'paramType': 'body',
                        }],
        consumes=[
            "application/octet-stream"
        ]

    )
    @marshal_with(responses.BlueprintState.resource_fields)
    @exceptions_handled
    def put(self, blueprint_id):
        """
        Submit a new blueprint with a blueprint_id.
        """
        return BlueprintsUpload().do_request(blueprint_id=blueprint_id)


class BlueprintsIdValidate(Resource):

    @swagger.operation(
        responseClass=responses.BlueprintValidationStatus,
        nickname="validate",
        notes="Validates a given blueprint."
    )
    @marshal_with(responses.BlueprintValidationStatus.resource_fields)
    @exceptions_handled
    def get(self, blueprint_id):
        """
        Validates a given blueprint.
        """
        return get_blueprints_manager().validate_blueprint(blueprint_id)


class ExecutionsId(Resource):

    @swagger.operation(
        responseClass=responses.Execution,
        nickname="getById",
        notes="Returns the execution state by its id."
    )
    @marshal_with(responses.Execution.resource_fields)
    @exceptions_handled
    def get(self, execution_id):
        """
        Returns the execution state by its id.
        """
        execution = get_blueprints_manager().get_workflow_state(execution_id)
        return responses.Execution(**execution.to_dict())


class DeploymentsIdNodes(Resource):

    def __init__(self):
        self._args_parser = reqparse.RequestParser()
        self._args_parser.add_argument('reachable', type=str,
                                       default='false', location='args')

    @swagger.operation(
        responseClass=responses.DeploymentNodes,
        nickname="list",
        notes="Returns an object containing nodes associated with "
              "this deployment.",
        parameters=[{'name': 'reachable',
                     'description': 'Specifies whether to return reachable '
                                    'state for the nodes.',
                     'required': False,
                     'allowMultiple': False,
                     'dataType': 'boolean',
                     'defaultValue': False,
                     'paramType': 'query'}]
    )
    @marshal_with(responses.DeploymentNodes.resource_fields)
    @exceptions_handled
    def get(self, deployment_id):
        """
        Returns an object containing nodes associated with this deployment.
        """
        args = self._args_parser.parse_args()
        get_reachable_state = verify_and_convert_bool(
            'reachable', args['reachable'])

        deployment = get_blueprints_manager().get_deployment(deployment_id)
        node_ids = map(lambda node: node['id'],
                       deployment.plan['nodes'])

        reachable_states = {}
        if get_reachable_state:
            reachable_states = get_riemann_client().get_nodes_state(node_ids)

        nodes = []
        for node_id in node_ids:
            node_result = responses.DeploymentNode(id=node_id,
                                                   state_version=None)
            if get_reachable_state:
                state = reachable_states[node_id]
                node_result.reachable = state['reachable']
            nodes.append(node_result)
        return responses.DeploymentNodes(deployment_id=deployment_id,
                                         nodes=nodes)


class Deployments(Resource):

    @swagger.operation(
        responseClass='List[{0}]'.format(responses.Deployment.__name__),
        nickname="list",
        notes="Returns a list existing deployments."
    )
    def get(self):
        """
        Returns a list of existing deployments.
        """
        return [marshal(responses.Deployment(**deployment.to_dict()),
                        responses.Deployment.resource_fields) for
                deployment in get_blueprints_manager().deployments_list()]


class DeploymentsId(Resource):

    @swagger.operation(
        responseClass=responses.Deployment,
        nickname="getById",
        notes="Returns a deployment by its id."
    )
    @marshal_with(responses.Deployment.resource_fields)
    @exceptions_handled
    def get(self, deployment_id):
        """
        Returns a deployment by its id.
        """
        deployment = get_blueprints_manager().get_deployment(deployment_id)
        return responses.Deployment(**deployment.to_dict())

    @swagger.operation(
        responseClass=responses.Deployment,
        nickname="createDeployment",
        notes="Created a new deployment of the given blueprint.",
        parameters=[{'name': 'body',
                     'description': 'Deployment blue print',
                     'required': True,
                     'allowMultiple': False,
                     'dataType': requests_schema.DeploymentRequest.__name__,
                     'paramType': 'body'}],
        consumes=[
            "application/json"
        ]
    )
    @marshal_with(responses.Deployment.resource_fields)
    @exceptions_handled
    def put(self, deployment_id):
        """
        Creates a new deployment
        """
        verify_json_content_type()
        request_json = request.json
        if 'blueprintId' not in request_json:
            abort(400, message='400: Missing blueprintId in json request body')
        blueprint_id = request.json['blueprintId']
        return get_blueprints_manager().create_deployment(blueprint_id,
                                                          deployment_id), 201


class NodesId(Resource):

    def __init__(self):
        self._args_parser = reqparse.RequestParser()
        self._args_parser.add_argument('reachable', type=str,
                                       default='false', location='args')
        self._args_parser.add_argument('runtime', type=str,
                                       default='true', location='args')

    @swagger.operation(
        responseClass=responses.DeploymentNode,
        nickname="getNodeState",
        notes="Returns node runtime/reachable state "
              "according to the provided query parameters.",
        parameters=[{'name': 'node_id',
                     'description': 'Node Id',
                     'required': True,
                     'allowMultiple': False,
                     'dataType': 'string',
                     'paramType': 'path'},
                    {'name': 'reachable',
                     'description': 'Specifies whether to return reachable '
                                    'state.',
                     'required': False,
                     'allowMultiple': False,
                     'dataType': 'boolean',
                     'defaultValue': False,
                     'paramType': 'query'},
                    {'name': 'runtime',
                     'description': 'Specifies whether to return runtime '
                                    'information.',
                     'required': False,
                     'allowMultiple': False,
                     'dataType': 'boolean',
                     'defaultValue': True,
                     'paramType': 'query'}]
    )
    @marshal_with(responses.DeploymentNode.resource_fields)
    @exceptions_handled
    def get(self, node_id):
        """
        Gets node runtime or reachable state.
        """
        args = self._args_parser.parse_args()
        get_reachable_state = verify_and_convert_bool(
            'reachable', args['reachable'])
        get_runtime_state = verify_and_convert_bool(
            'runtime', args['runtime'])

        reachable_state = None
        if get_reachable_state:
            state = get_riemann_client().get_node_state(node_id)
            reachable_state = state['reachable']

        runtime_state = None
        state_version = None
        if get_runtime_state:
            try:
                node = get_storage_manager().get_node(node_id)
                runtime_state = node.runtime_info
                state_version = node.state_version
            except manager_exceptions.NotFoundError:
                runtime_state = {}
                state_version = 0

        return responses.DeploymentNode(id=node_id, reachable=reachable_state,
                                        runtime_info=runtime_state,
                                        state_version=state_version)

    @swagger.operation(
        responseClass=responses.DeploymentNode,
        nickname="putNodeState",
        notes="Put node runtime state (state will be entirely replaced) " +
              "with the provided dictionary of keys and values.",
        parameters=[{'name': 'node_id',
                     'description': 'Node Id',
                     'required': True,
                     'allowMultiple': False,
                     'dataType': 'string',
                     'paramType': 'path'}]
    )
    @marshal_with(responses.DeploymentNode.resource_fields)
    @exceptions_handled
    def put(self, node_id):
        """
        Puts node runtime state.
        """
        verify_json_content_type()
        if request.json.__class__ is not dict:
            abort(400, message='request body is expected to be'
                               ' of key/value map type but is {0}'
                               .format(request.json.__class__.__name__))

        node = models.DeploymentNode(id=node_id, runtime_info=request.json)
        get_storage_manager().put_node(node_id, node)
        return responses.DeploymentNode(
            id=node_id,
            runtime_info=node.runtime_info,
            state_version=1)

    @swagger.operation(
        responseClass=responses.DeploymentNode,
        nickname="patchNodeState",
        notes="Update node runtime state. Expecting the request body to "
              "be a dictionary containing both 'runtime_info' - which is the"
              "updated keys/values information (possibly partial update), "
              "and 'state_version', which is used for optimistic locking "
              "during the update",
        parameters=[{'name': 'node_id',
                     'description': 'Node Id',
                     'required': True,
                     'allowMultiple': False,
                     'dataType': 'string',
                     'paramType': 'path'},
                    {'name': 'body',
                     'description': 'Node state updated keys/values and '
                                    'state version',
                     'required': True,
                     'allowMultiple': False,
                     'dataType': 'string',
                     'paramType': 'body'}],
        consumes=["application/json"]
    )
    @marshal_with(responses.DeploymentNode.resource_fields)
    @exceptions_handled
    def patch(self, node_id):
        """
        Updates node runtime state.
        """
        verify_json_content_type()
<<<<<<< HEAD
        if request.json.__class__ is not dict or len(request.json) > 2 \
            or 'runtime_info' not in request.json \
            or 'state_version' not in request.json \
            or request.json['runtime_info'].__class__ is not dict \
                or request.json['state_version'].__class__ is not int:

            if request.json.__class__ is not dict or len(request.json) > 2:
                message = 'request body is expected to be a map containing ' \
                          'only "runtime_info" and "state_version" fields'
            elif 'runtime_info' not in request.json:
                message = 'request body must be a map containing a ' \
                          '"runtime_info" field'
            elif 'state_version' not in request.json:
                message = 'request body must be a map containing a ' \
                          '"state_version" field'
            elif request.json['runtime_info'].__class__ is not dict:
                message = "request body's 'runtime_info' field must be a " \
                          "map but is of type {0}".format(
                              request.json['runtime_info'].__class__)
            else:
                message = "request body's 'state_version' field must be an " \
                          "int but is of type {0}".format(
                              request.json['state_version'].__class__)
            abort(400, message=message)

        node = models.DeploymentNode(
            id=node_id, runtime_info=request.json['runtime_info'],
            state_version=request.json['state_version'])
        storage_manager().update_node(node_id, node)
=======
        if request.json.__class__ is not dict:
            abort(400, message='request body is expected to be of key/value'
                               ' map type but is {0}'
                               .format(request.json.__class__.__name__))
        node = models.DeploymentNode(id=node_id, runtime_info=request.json)
        runtime_info = get_storage_manager().update_node(node_id, node)
>>>>>>> 7ae33e7f
        return responses.DeploymentNode(
            **storage_manager().get_node(node_id).to_dict())


class DeploymentsIdExecutions(Resource):

    @swagger.operation(
        responseClass='List[{0}]'.format(responses.Execution.__name__),
        nickname="list",
        notes="Returns a list of executions related to the provided"
              " deployment."
    )
    @exceptions_handled
    def get(self, deployment_id):
        """
        Returns a list of executions related to the provided deployment.
        """
        return [marshal(responses.Execution(**execution.to_dict()),
                        responses.Execution.resource_fields) for
                execution in get_storage_manager().get_deployment_executions(
                    deployment_id)]

    @swagger.operation(
        responseClass=responses.Execution,
        nickname="execute",
        notes="Executes the provided workflow under the given deployment "
              "context.",
        parameters=[{'name': 'body',
                     'description': 'Workflow execution request',
                     'required': True,
                     'allowMultiple': False,
                     'dataType': requests_schema.ExecutionRequest.__name__,
                     'paramType': 'body'}],
        consumes=[
            "application/json"
        ]
    )
    @marshal_with(responses.Execution.resource_fields)
    @exceptions_handled
    def post(self, deployment_id):
        """
        Execute a workflow
        """
        verify_json_content_type()
        request_json = request.json
        if 'workflowId' not in request_json:
            abort(400, message='400: Missing workflowId in json request body')
        workflow_id = request.json['workflowId']
        execution = get_blueprints_manager().execute_workflow(deployment_id,
                                                              workflow_id)
        return responses.Execution(**execution.to_dict()), 201


class DeploymentsIdWorkflows(Resource):

    @swagger.operation(
        responseClass='Workflows',
        nickname="workflows",
        notes="Returns a list of workflows related to the provided deployment."
    )
    @marshal_with(responses.Workflows.resource_fields)
    @exceptions_handled
    def get(self, deployment_id):
        """
        Returns a list of workflows related to the provided deployment.
        """
        deployment = get_blueprints_manager().get_deployment(deployment_id)
        deployment_workflows = deployment.plan['workflows']
        workflows = [responses.Workflow(name=wf_name) for wf_name in
                     deployment_workflows.keys()]

        return {
            'workflows': workflows,
            'blueprint_id': deployment.blueprint_id,
            'deployment_id': deployment.id
        }


def _query_elastic_search(index=None, doc_type=None, body=None):
    """Query ElasticSearch with the provided index and query body.

    Returns:
    ElasticSearch result as is (Python dict).
    """
    es = elasticsearch.Elasticsearch()
    return es.search(index=index, doc_type=doc_type, body=body)


class Events(Resource):

    def _query_events(self):
        """
        Returns events for the provided ElasticSearch query
        """
        verify_json_content_type()
        return _query_elastic_search(index='cloudify_events',
                                     body=request.json)

    @swagger.operation(
        nickname='events',
        notes='Returns a list of events for the provided ElasticSearch query. '
              'The response format is as ElasticSearch response format.',
        parameters=[{'name': 'body',
                     'description': 'ElasticSearch query.',
                     'required': True,
                     'allowMultiple': False,
                     'dataType': 'string',
                     'paramType': 'body'}],
        consumes=['application/json']
    )
    def get(self):
        """
        Returns events for the provided ElasticSearch query
        """
        return self._query_events()

    @swagger.operation(
        nickname='events',
        notes='Returns a list of events for the provided ElasticSearch query. '
              'The response format is as ElasticSearch response format.',
        parameters=[{'name': 'body',
                     'description': 'ElasticSearch query.',
                     'required': True,
                     'allowMultiple': False,
                     'dataType': 'string',
                     'paramType': 'body'}],
        consumes=['application/json']
    )
    def post(self):
        """
        Returns events for the provided ElasticSearch query
        """
        return self._query_events()


class Search(Resource):

    @swagger.operation(
        nickname='search',
        notes='Returns results from the storage for the provided '
              'ElasticSearch query. The response format is as ElasticSearch '
              'response format.',
        parameters=[{'name': 'body',
                     'description': 'ElasticSearch query.',
                     'required': True,
                     'allowMultiple': False,
                     'dataType': 'string',
                     'paramType': 'body'}],
        consumes=['application/json']
    )
    def post(self):
        """
        Returns results for the provided ElasticSearch query
        """
        verify_json_content_type()
        return _query_elastic_search(index='cloudify_storage',
                                     body=request.json)<|MERGE_RESOLUTION|>--- conflicted
+++ resolved
@@ -634,7 +634,6 @@
         Updates node runtime state.
         """
         verify_json_content_type()
-<<<<<<< HEAD
         if request.json.__class__ is not dict or len(request.json) > 2 \
             or 'runtime_info' not in request.json \
             or 'state_version' not in request.json \
@@ -663,17 +662,9 @@
         node = models.DeploymentNode(
             id=node_id, runtime_info=request.json['runtime_info'],
             state_version=request.json['state_version'])
-        storage_manager().update_node(node_id, node)
-=======
-        if request.json.__class__ is not dict:
-            abort(400, message='request body is expected to be of key/value'
-                               ' map type but is {0}'
-                               .format(request.json.__class__.__name__))
-        node = models.DeploymentNode(id=node_id, runtime_info=request.json)
-        runtime_info = get_storage_manager().update_node(node_id, node)
->>>>>>> 7ae33e7f
+        get_storage_manager().update_node(node_id, node)
         return responses.DeploymentNode(
-            **storage_manager().get_node(node_id).to_dict())
+            **get_storage_manager().get_node(node_id).to_dict())
 
 
 class DeploymentsIdExecutions(Resource):
