#########
# Copyright (c) 2013 GigaSpaces Technologies Ltd. All rights reserved
#
# Licensed under the Apache License, Version 2.0 (the "License");
# you may not use this file except in compliance with the License.
# You may obtain a copy of the License at
#
#       http://www.apache.org/licenses/LICENSE-2.0
#
# Unless required by applicable law or agreed to in writing, software
# distributed under the License is distributed on an "AS IS" BASIS,
#  * WITHOUT WARRANTIES OR CONDITIONS OF ANY KIND, either express or implied.
#  * See the License for the specific language governing permissions and
#  * limitations under the License.

__author__ = 'dan'


from datetime import datetime
import json
import time
import uuid
import contextlib

from dsl_parser import tasks
from urllib2 import urlopen
from flask import g, current_app

from manager_rest import models
from manager_rest import responses
from manager_rest import manager_exceptions
from manager_rest.workflow_client import workflow_client
from manager_rest.storage_manager import get_storage_manager
from manager_rest.util import maybe_register_teardown
from manager_rest.celery_client import execute_task


class DslParseException(Exception):
    pass


class BlueprintAlreadyExistsException(Exception):
    def __init__(self, blueprint_id, *args):
        Exception.__init__(self, args)
        self.blueprint_id = blueprint_id


class BlueprintsManager(object):

    @property
    def sm(self):
        return get_storage_manager()

    def blueprints_list(self):
        return self.sm.blueprints_list()

    def deployments_list(self):
        return self.sm.deployments_list()

    def executions_list(self):
        return self.sm.executions_list()

    def get_blueprint(self, blueprint_id, fields=None):
        return self.sm.get_blueprint(blueprint_id, fields)

    def get_deployment(self, deployment_id):
        return self.sm.get_deployment(deployment_id)

    def get_execution(self, execution_id):
        return self.sm.get_execution(execution_id)

    def get_deployment_executions(self, deployment_id):
        return self.sm.get_deployment_executions(deployment_id)

    # TODO: call celery tasks instead of doing this directly here
    # TODO: prepare multi instance plan should be called on workflow execution
    def publish_blueprint(self, dsl_location, alias_mapping_url,
                          resources_base_url, blueprint_id=None):
        # TODO: error code if parsing fails (in one of the 2 tasks)
        try:
            plan = tasks.parse_dsl(dsl_location, alias_mapping_url,
                                   resources_base_url)

            with contextlib.closing(urlopen(dsl_location)) as f:
                source = f.read()
        except Exception, ex:
            raise DslParseException(*ex.args)

        now = str(datetime.now())
        parsed_plan = json.loads(plan)
        if not blueprint_id:
            blueprint_id = parsed_plan['name']

        new_blueprint = models.BlueprintState(plan=parsed_plan,
                                              id=blueprint_id,
                                              created_at=now, updated_at=now,
                                              source=source)
        self.sm.put_blueprint(new_blueprint.id, new_blueprint)
        return new_blueprint

    def delete_blueprint(self, blueprint_id):
        blueprint_deployments = get_storage_manager()\
            .get_blueprint_deployments(blueprint_id)

        if len(blueprint_deployments) > 0:
            raise manager_exceptions.DependentExistsError(
                "Can't delete blueprint {0} - There exist "
                "deployments for this blueprint; Deployments ids: {1}"
                .format(blueprint_id,
                        ','.join([dep.id for dep
                                  in blueprint_deployments])))

        return get_storage_manager().delete_blueprint(blueprint_id)

    def delete_deployment(self, deployment_id, ignore_live_nodes=False):
        storage = get_storage_manager()

        # Verify deployment exists.
        storage.get_deployment(deployment_id)

        # validate there are no running executions for this deployment
        executions = storage.get_deployment_executions(deployment_id)
        if any(execution.status not in ('terminated', 'failed') for
           execution in executions):
            raise manager_exceptions.DependentExistsError(
                "Can't delete deployment {0} - There are running "
                "executions for this deployment. Running executions ids: {1}"
                .format(
                    deployment_id,
                    ','.join([execution.id for execution in
                              executions if execution.status not
                              in ('terminated', 'failed')])))

        if not ignore_live_nodes:
            node_instances = storage.get_node_instances(
                deployment_id=deployment_id)
            # validate either all nodes for this deployment are still
            # uninitialized or have been deleted
            if any(node.state not in ('uninitialized', 'deleted') for node in
                   node_instances):
                raise manager_exceptions.DependentExistsError(
                    "Can't delete deployment {0} - There are live nodes for "
                    "this deployment. Live nodes ids: {1}"
                    .format(deployment_id,
                            ','.join([node.id for node in node_instances
                                     if node.state not in
                                     ('uninitialized', 'deleted')])))

        self._uninstall_deployment_workers(deployment_id)
        return storage.delete_deployment(deployment_id)

    # currently validation is split to 2 phases: the first
    # part is during submission (dsl parsing)
    # second part is during call to validate which simply delegates
    # the plan to the workflow service
    # so we can parse all the workflows and see things are ok
    def validate_blueprint(self, blueprint_id):
        blueprint = self.get_blueprint(blueprint_id)
        plan = blueprint.plan
        response = workflow_client().validate_workflows(plan)
        # TODO raise error if error
        return responses.BlueprintValidationStatus(
            blueprint_id=blueprint_id, status=response['status'])

    def execute_workflow(self, deployment_id, workflow_id):
        deployment = self.get_deployment(deployment_id)

        if workflow_id not in deployment.plan['workflows']:
            raise manager_exceptions.NonexistentWorkflowError(
                'Workflow {0} does not exist in deployment {1}'.format(
                    workflow_id, deployment_id))
        workflow = deployment.plan['workflows'][workflow_id]
        plan = deployment.plan

        self._verify_deployment_workers_installed_successfully(deployment_id)

        execution_id = str(uuid.uuid4())
        response = workflow_client().execute_workflow(
            workflow_id,
            workflow, plan,
            blueprint_id=deployment.blueprint_id,
            deployment_id=deployment_id,
            execution_id=execution_id)
        # TODO raise error if there is error in response

        new_execution = models.Execution(
            id=execution_id,
            status=response['state'],
            internal_workflow_id=response['id'],
            created_at=str(response['created']),
            blueprint_id=deployment.blueprint_id,
            workflow_id=workflow_id,
            deployment_id=deployment_id,
            error='None')

        get_storage_manager().put_execution(new_execution.id, new_execution)
        return new_execution

    def cancel_workflow(self, execution_id):
        execution = self.get_execution(execution_id)
        workflow_client().cancel_workflow(
            execution.internal_workflow_id
        )
        return execution

    def create_deployment(self, blueprint_id, deployment_id):
        blueprint = self.get_blueprint(blueprint_id)
        plan = blueprint.plan
        deployment_json_plan = tasks.prepare_deployment_plan(plan)

        now = str(datetime.now())
        new_deployment = models.Deployment(
            id=deployment_id, plan=json.loads(deployment_json_plan),
            blueprint_id=blueprint_id, created_at=now, updated_at=now)

        self.sm.put_deployment(deployment_id, new_deployment)
        self._create_deployment_nodes(blueprint_id, deployment_id, plan)

<<<<<<< HEAD
        self._install_deployment_workers(new_deployment, now)

        for plan_node in new_deployment.plan['nodes']:
            node_id = plan_node['id']
            node = models.DeploymentNodeInstance(id=node_id,
                                                 deployment_id=deployment_id,
                                                 state='uninitialized',
                                                 runtime_properties=None,
                                                 version=None)
            self.sm.put_node_instance(node)
=======
        node_instances = new_deployment.plan['node_instances']
        for node_instance in node_instances:
            instance_id = node_instance['id']
            node_id = node_instance['name']
            relationships = node_instance.get('relationships', [])
            host_id = node_instance.get('host_id')

            instance = models.DeploymentNodeInstance(
                id=instance_id,
                node_id=node_id,
                host_id=host_id,
                relationships=relationships,
                deployment_id=deployment_id,
                state='uninitialized',
                runtime_properties=None,
                version=None)
            self.sm.put_node_instance(instance)

        self._wait_for_count(expected_count=len(node_instances),
                             query_method=self.sm.get_node_instances,
                             deployment_id=deployment_id)
>>>>>>> 458e8be8

        return new_deployment

    def _create_deployment_nodes(self, blueprint_id, deployment_id, plan):
        for raw_node in plan['nodes']:
            self.sm.put_node(models.DeploymentNode(
                id=raw_node['name'],
                deployment_id=deployment_id,
                blueprint_id=blueprint_id,
                type=raw_node['type'],
                type_hierarchy=raw_node['type_hierarchy'],
                number_of_instances=raw_node['instances']['deploy'],
                host_id=raw_node['host_id'] if 'host_id' in raw_node else None,
                properties=raw_node['properties'],
                operations=raw_node['operations'],
                plugins=raw_node['plugins'],
                plugins_to_install=raw_node.get('plugins_to_install'),
                relationships=self._prepare_node_relationships(raw_node)
            ))

        self._wait_for_count(expected_count=len(plan['nodes']),
                             query_method=self.sm.get_nodes,
                             deployment_id=deployment_id)

    @staticmethod
    def _prepare_node_relationships(raw_node):
        if 'relationships' not in raw_node:
            return []
        prepared_relationships = []
        for raw_relationship in raw_node['relationships']:
            relationship = {
                'target_id': raw_relationship['target_id'],
                'type': raw_relationship['type'],
                'properties': raw_relationship['properties'],
                'source_operations': raw_relationship['source_operations'],
                'target_operations': raw_relationship['target_operations'],
            }
            prepared_relationships.append(relationship)
        return prepared_relationships

<<<<<<< HEAD
    def _verify_deployment_workers_installed_successfully(self,
                                                          deployment_id,
                                                          is_retry=False):
        workers_installation_execution = next(
            (execution for execution in
             get_storage_manager().get_deployment_executions(
                 deployment_id) if execution.workflow_id ==
                'workers_installation'),
            None)

        if not workers_installation_execution:
            raise RuntimeError('Failed to find "workers_installation" '
                               'execution for deployment {0}'.format(
                               deployment_id))

        if workers_installation_execution.status == 'terminated':
            return
        elif workers_installation_execution.status == 'started':
            raise manager_exceptions\
                .DeploymentWorkersNotYetInstalledError(
                    'Deployment workers are still being installed, '
                    'try again in a minute')
        elif workers_installation_execution.status == 'failed':
            raise RuntimeError(
                'Cant launch executions since workers for deployment {0} '
                'failed to be installed: {1}'.format(
                    deployment_id, workers_installation_execution.error))

        # status is 'pending'. Waiting for a few seconds and retrying to
        # verify (to avoid eventual consistency issues). If this is already a
        # failed retry, it might mean there was a problem with the Celery task
        #TODO: check task-received status..
        if not is_retry:
            time.sleep(5)
            self._verify_deployment_workers_installed_successfully(
                deployment_id, True)
        else:
            raise RuntimeError('')

    def _install_deployment_workers(self, deployment, now):
        workers_installation_task_id = str(uuid.uuid4())
        wf_id = 'workers_installation'
        workers_install_task_name = \
            'system_workflows.workers_installation.install'

        context = self._build_context_from_deployment(
            deployment, workers_installation_task_id, wf_id,
            workers_install_task_name)

        new_execution = models.Execution(
            id=workers_installation_task_id,
            status='pending',
            internal_workflow_id=workers_installation_task_id,
            created_at=now,
            blueprint_id=deployment.blueprint_id,
            workflow_id=wf_id,
            deployment_id=deployment.id,
            error='None')
        get_storage_manager().put_execution(new_execution.id, new_execution)

        execute_task(workers_install_task_name,
                     'cloudify.management',
                     workers_installation_task_id,
                     kwargs=
                     {'management_plugins_to_install':
                      deployment.plan['management_plugins_to_install'],
                      '__cloudify_context': context})

    def _build_context_from_deployment(self, deployment, task_id, wf_id,
                                       task_name):
        return {
            'plan': deployment.plan,
            'task_id': task_id,
            'task_name': task_name,
            'task_target': 'cloudify.management',
            'blueprint_id': deployment.blueprint_id,
            'deployment_id': deployment.id,
            'execution_id': task_id,
            'workflow_id': wf_id,
        }

    def _uninstall_deployment_workers(self, deployment_id):
        deployment = get_storage_manager().get_deployment(deployment_id)

        workers_uninstallation_task_id = str(uuid.uuid4())
        wf_id = 'workers_uninstallation'
        workers_uninstall_task_name = \
            'system_workflows.workers_installation.uninstall'

        context = self._build_context_from_deployment(
            deployment,
            workers_uninstallation_task_id,
            wf_id,
            workers_uninstall_task_name)

        new_execution = models.Execution(
            id=workers_uninstallation_task_id,
            status='pending',
            internal_workflow_id=workers_uninstallation_task_id,
            created_at=str(datetime.now()),
            blueprint_id=deployment.blueprint_id,
            workflow_id=wf_id,
            deployment_id=deployment_id,
            error='None')
        get_storage_manager().put_execution(new_execution.id, new_execution)

        uninstall_workers_task_async_result = execute_task(
            workers_uninstall_task_name,
            'cloudify.management',
            workers_uninstallation_task_id,
            kwargs={'__cloudify_context': context})

        # wait for workers uninstall to complete
        uninstall_workers_task_async_result.get()
        #verify uninstall completed successfully
        execution = get_storage_manager().get_execution(
            workers_uninstallation_task_id)
        if execution.status != 'terminated':
            raise RuntimeError('Failed to uninstall deployment workers for '
                               'deployment {0}'.format(deployment_id))

=======
    @staticmethod
    def _wait_for_count(expected_count, query_method, deployment_id):
        import time
        timeout = time.time() + 30
        # workaround ES eventual consistency
        # TODO check if there is a count query and do that
        actual_count = len(query_method(deployment_id))
        while actual_count < expected_count and time.time() < timeout:
            time.sleep(1)
            actual_count = len(query_method(deployment_id))
        if actual_count < expected_count:
            raise RuntimeError('Timed out while waiting for nodes count')
>>>>>>> 458e8be8


def teardown_blueprints_manager(exception):
    # print "tearing down blueprints manager!"
    pass


# What we need to access this manager in Flask
def get_blueprints_manager():
    """
    Get the current blueprints manager
    or create one if none exists for the current app context
    """
    if 'blueprints_manager' not in g:
        g.blueprints_manager = BlueprintsManager()
        maybe_register_teardown(current_app, teardown_blueprints_manager)
    return g.blueprints_manager<|MERGE_RESOLUTION|>--- conflicted
+++ resolved
@@ -216,18 +216,8 @@
         self.sm.put_deployment(deployment_id, new_deployment)
         self._create_deployment_nodes(blueprint_id, deployment_id, plan)
 
-<<<<<<< HEAD
         self._install_deployment_workers(new_deployment, now)
 
-        for plan_node in new_deployment.plan['nodes']:
-            node_id = plan_node['id']
-            node = models.DeploymentNodeInstance(id=node_id,
-                                                 deployment_id=deployment_id,
-                                                 state='uninitialized',
-                                                 runtime_properties=None,
-                                                 version=None)
-            self.sm.put_node_instance(node)
-=======
         node_instances = new_deployment.plan['node_instances']
         for node_instance in node_instances:
             instance_id = node_instance['id']
@@ -249,7 +239,6 @@
         self._wait_for_count(expected_count=len(node_instances),
                              query_method=self.sm.get_node_instances,
                              deployment_id=deployment_id)
->>>>>>> 458e8be8
 
         return new_deployment
 
@@ -290,7 +279,6 @@
             prepared_relationships.append(relationship)
         return prepared_relationships
 
-<<<<<<< HEAD
     def _verify_deployment_workers_installed_successfully(self,
                                                           deployment_id,
                                                           is_retry=False):
@@ -412,7 +400,7 @@
             raise RuntimeError('Failed to uninstall deployment workers for '
                                'deployment {0}'.format(deployment_id))
 
-=======
+
     @staticmethod
     def _wait_for_count(expected_count, query_method, deployment_id):
         import time
@@ -425,7 +413,6 @@
             actual_count = len(query_method(deployment_id))
         if actual_count < expected_count:
             raise RuntimeError('Timed out while waiting for nodes count')
->>>>>>> 458e8be8
 
 
 def teardown_blueprints_manager(exception):
