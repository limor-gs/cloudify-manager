--- conflicted
+++ resolved
@@ -1,18 +1,6 @@
 {
     "version": "3.0",
-<<<<<<< HEAD
-<<<<<<< HEAD
-    "build": "6",
-    "date": "16/07/2014-22:59:21",
-    "commit": "f10e3abc884f175fe82923bf5f01b16e0d6f7a83"
-=======
-    "build": "6-21",
-    "date": "16/07/2014-12:54:16",
-    "commit": "223b63bd4c58637bb40e778523bef7c3d03e48cf"
->>>>>>> 3.0
-=======
     "build": "6",
     "date": "17/07/2014-18:56:12",
     "commit": "2a89eeb715a78e26ae60f6d801f1ea32b64acba9"
->>>>>>> 018f99ea
 }