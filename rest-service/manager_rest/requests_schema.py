#########
# Copyright (c) 2013 GigaSpaces Technologies Ltd. All rights reserved
#
# Licensed under the Apache License, Version 2.0 (the "License");
# you may not use this file except in compliance with the License.
# You may obtain a copy of the License at
#
#       http://www.apache.org/licenses/LICENSE-2.0
#
# Unless required by applicable law or agreed to in writing, software
# distributed under the License is distributed on an "AS IS" BASIS,
#  * WITHOUT WARRANTIES OR CONDITIONS OF ANY KIND, either express or implied.
#  * See the License for the specific language governing permissions and
#  * limitations under the License.

__author__ = 'dan'

from flask.ext.restful import fields
from flask_restful_swagger import swagger


@swagger.model
class ExecutionRequest(object):

    resource_fields = {
        'workflow_id': fields.String,
        'parameters': fields.Raw,
<<<<<<< HEAD
        'force': fields.Boolean
=======
        'allow_custom_parameters': fields.Boolean
>>>>>>> a15fbf0d
    }


@swagger.model
class DeploymentRequest(object):

    resource_fields = {
        'blueprint_id': fields.String,
    }


@swagger.model
class ModifyExecutionRequest(object):

    resource_fields = {
        'action': fields.String
    }


@swagger.model
class PostProviderContextRequest(object):

    resource_fields = {
        'name': fields.String,
        'context': fields.Raw
    }<|MERGE_RESOLUTION|>--- conflicted
+++ resolved
@@ -25,11 +25,8 @@
     resource_fields = {
         'workflow_id': fields.String,
         'parameters': fields.Raw,
-<<<<<<< HEAD
+        'allow_custom_parameters': fields.Boolean,
         'force': fields.Boolean
-=======
-        'allow_custom_parameters': fields.Boolean
->>>>>>> a15fbf0d
     }
 
 
