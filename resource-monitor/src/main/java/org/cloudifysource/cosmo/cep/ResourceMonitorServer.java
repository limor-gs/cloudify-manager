--- conflicted
+++ resolved
@@ -20,7 +20,6 @@
 import com.google.common.collect.Iterables;
 import org.cloudifysource.cosmo.agent.messages.ProbeAgentMessage;
 import org.cloudifysource.cosmo.cep.messages.AgentStatusMessage;
-import org.cloudifysource.cosmo.cep.messages.ResourceMonitorMessage;
 import org.cloudifysource.cosmo.logging.Logger;
 import org.cloudifysource.cosmo.logging.LoggerFactory;
 import org.cloudifysource.cosmo.messaging.consumer.MessageConsumer;
@@ -59,30 +58,21 @@
  * @author itaif
  * @since 0.1
  */
-public class ResourceMonitorServer implements AutoCloseable {
-
-    private final URI resourceMonitorTopic;
-    private final URI stateCacheTopic;
-    private final boolean pseudoClock;
+public class ResourceMonitorServer {
+
+    private URI resourceMonitorTopic;
+    private URI stateCacheTopic;
+    private boolean pseudoClock;
     private final MessageProducer producer;
     private final MessageConsumer consumer;
     private final Resource droolsResource;
     private final ExecutorService executorService;
-<<<<<<< HEAD
     private StatefulKnowledgeSession ksession;
     private WorkingMemoryEntryPoint entryPoint;
     private Future<Void> future;
     private Logger logger = LoggerFactory.getLogger(this.getClass());
-    private MessageConsumerListener<Object> listener;
+    private MessageConsumerListener<AgentStatusMessage> listener;
     private KnowledgeRuntimeLogger runtimeLogger;
-=======
-    private final StatefulKnowledgeSession ksession;
-    private final WorkingMemoryEntryPoint entryPoint;
-    private final Future<Void> future;
-    private final Logger logger = LoggerFactory.getLogger(this.getClass());
-    private final MessageConsumerListener<AgentStatusMessage> listener;
-    private final KnowledgeRuntimeLogger runtimeLogger;
->>>>>>> cb426415
     private final URI agentTopic;
 
     public ResourceMonitorServer(
@@ -101,36 +91,24 @@
         this.droolsResource = droolsResource;
         this.producer = producer;
         this.consumer = consumer;
-        this.executorService = Executors.newSingleThreadExecutor();
-
-        KSessionAndRuntimeLogger droolsInitProperties = initDrools();
-        this.ksession = droolsInitProperties.ksession;
-        this.runtimeLogger = droolsInitProperties.runtimeLogger;
-
-        EntryPointAndListener entryPointInitProperties = initEntryPoint();
-        this.entryPoint = entryPointInitProperties.entryPoint;
-        this.listener = entryPointInitProperties.listener;
-
+        executorService = Executors.newSingleThreadExecutor();
+    }
+
+    public void start() {
+        initDrools();
+        initEntryPoint();
         initExitChannel();
-
-        this.future = sumbitTask();
-    }
-
-    /**
-     */
-    private static class KSessionAndRuntimeLogger {
-        StatefulKnowledgeSession ksession;
-        KnowledgeRuntimeLogger runtimeLogger;
-    }
-
-    /**
-     */
-    private static class EntryPointAndListener {
-        WorkingMemoryEntryPoint entryPoint;
-        MessageConsumerListener<AgentStatusMessage> listener;
-    }
-
-    public void close() {
+        future =
+            executorService.submit(new Callable<Void>() {
+                @Override
+                public Void call() throws Exception {
+                    ksession.fireUntilHalt();
+                    return null;
+                }
+            });
+    }
+
+    public void stop() {
         if (listener != null) {
             consumer.removeListener(listener);
         }
@@ -138,9 +116,7 @@
         executorService.shutdownNow();
     }
 
-    private KSessionAndRuntimeLogger initDrools() {
-
-        KSessionAndRuntimeLogger result = new KSessionAndRuntimeLogger();
+    private void initDrools() {
 
         KnowledgeBaseConfiguration kbaseConfig = KnowledgeBaseFactory.newKnowledgeBaseConfiguration();
         // Stream mode allows interacting with the clock (Drools Fusion)
@@ -155,11 +131,9 @@
         } else {
             sessionConfig.setOption(ClockTypeOption.get("realtime"));
         }
-        result.ksession = kbase.newStatefulKnowledgeSession(sessionConfig, null);
-
-        result.runtimeLogger = KnowledgeRuntimeLoggerFactory.newConsoleLogger(result.ksession);
-
-        return result;
+        ksession = kbase.newStatefulKnowledgeSession(sessionConfig, null);
+
+        runtimeLogger = KnowledgeRuntimeLoggerFactory.newConsoleLogger(ksession);
     }
 
     private KnowledgeBase newKnowledgeBase(KnowledgeBaseConfiguration config) {
@@ -195,15 +169,12 @@
         ksession.registerChannel("output", exitChannel);
     }
 
-    private EntryPointAndListener initEntryPoint() {
-        final EntryPointAndListener result = new EntryPointAndListener();
-
+    private void initEntryPoint() {
         Collection<? extends WorkingMemoryEntryPoint> entryPoints = ksession.getWorkingMemoryEntryPoints();
         //TODO: Disable drools auto creation of entry points when it reads DRL file.
         if (entryPoints.size() > 1) {
             throw new IllegalArgumentException("DRL file must use default entry point");
         }
-<<<<<<< HEAD
         entryPoint = Iterables.getOnlyElement(entryPoints);
         listener = new MessageConsumerListener<Object>() {
             @Override
@@ -219,14 +190,6 @@
                     insertFact(agent);
                     logger.debug("Started resource monitoring [resourceId={}]", typedMessage.getResourceId());
                 }
-=======
-        result.entryPoint = Iterables.getOnlyElement(entryPoints);
-        result.listener = new MessageConsumerListener<AgentStatusMessage>() {
-
-            @Override
-            public void onMessage(URI uri, AgentStatusMessage message) {
-                result.entryPoint.insert(message);
->>>>>>> cb426415
             }
 
             @Override
@@ -234,19 +197,7 @@
                 ResourceMonitorServer.this.onConsumerFailure(t);
             }
         };
-        consumer.addListener(resourceMonitorTopic, result.listener);
-
-        return result;
-    }
-
-    private Future<Void> sumbitTask() {
-        return executorService.submit(new Callable<Void>() {
-            @Override
-            public Void call() throws Exception {
-                ksession.fireUntilHalt();
-                return null;
-            }
-        });
+        consumer.addListener(resourceMonitorTopic, listener);
     }
 
     private void onConsumerFailure(Throwable t) {
